--- conflicted
+++ resolved
@@ -221,13 +221,10 @@
             DataType::Float16 => Self::Float16,
             DataType::Float32 => Self::Float32,
             DataType::Float64 => Self::Float64,
-<<<<<<< HEAD
-            DataType::Timestamp(unit, tz) => {
-                Self::Timestamp(unit.into(), tz.map(Arc::unwrap_or_clone_polyfill))
-            }
-=======
-            DataType::Timestamp(unit, tz) => Self::Timestamp(unit.into(), tz.map(Into::into)),
->>>>>>> 192decd2
+            DataType::Timestamp(unit, tz) => Self::Timestamp(
+                unit.into(),
+                tz.map(Arc::unwrap_or_clone_polyfill).map(Into::into),
+            ),
             DataType::Date32 => Self::Date32,
             DataType::Date64 => Self::Date64,
             DataType::Time32(unit) => Self::Time32(unit.into()),
@@ -239,61 +236,38 @@
             DataType::LargeBinary => Self::LargeBinary,
             DataType::Utf8 => Self::Utf8,
             DataType::LargeUtf8 => Self::LargeUtf8,
-<<<<<<< HEAD
-            DataType::List(f) => Self::List(Box::new(Arc::unwrap_or_clone_polyfill(f).into())),
+            DataType::List(f) => Self::List(Arc::new(Arc::unwrap_or_clone_polyfill(f).into())),
             DataType::FixedSizeList(f, size) => {
-                Self::FixedSizeList(Box::new(Arc::unwrap_or_clone_polyfill(f).into()), size as _)
+                Self::FixedSizeList(Arc::new(Arc::unwrap_or_clone_polyfill(f).into()), size as _)
             }
             DataType::LargeList(f) => {
-                Self::LargeList(Box::new(Arc::unwrap_or_clone_polyfill(f).into()))
+                Self::LargeList(Arc::new(Arc::unwrap_or_clone_polyfill(f).into()))
             }
             DataType::Struct(f) => Self::Struct(
                 Arc::unwrap_or_clone_polyfill(f)
                     .into_iter()
-                    .map(Into::into)
+                    .map(ArrowField::from)
                     .collect(),
             ),
             DataType::Union(fields, Some(ids), mode) => {
                 let ids = Arc::unwrap_or_clone_polyfill(ids)
                     .into_iter()
-                    .map(|x| x as _)
-                    .collect();
+                    .map(|x| x as _);
                 let fields = Arc::unwrap_or_clone_polyfill(fields)
                     .into_iter()
-                    .map(Into::into)
-                    .collect();
-                Self::Union(fields, ids, mode.into())
+                    .map(ArrowField::from);
+                Self::Union(UnionFields::new(ids, fields), mode.into())
             }
             DataType::Union(fields, None, mode) => {
-                let ids = (0..fields.len() as i8).collect();
+                let ids = 0..fields.len() as i8;
                 let fields = Arc::unwrap_or_clone_polyfill(fields)
                     .into_iter()
-                    .map(Into::into)
-                    .collect();
-                Self::Union(fields, ids, mode.into())
+                    .map(ArrowField::from);
+                Self::Union(UnionFields::new(ids, fields), mode.into())
             }
             DataType::Map(f, ordered) => {
-                Self::Map(Box::new(Arc::unwrap_or_clone_polyfill(f).into()), ordered)
-            }
-=======
-            DataType::List(f) => Self::List(Arc::new((*f).into())),
-            DataType::FixedSizeList(f, size) => {
-                Self::FixedSizeList(Arc::new((*f).into()), size as _)
-            }
-            DataType::LargeList(f) => Self::LargeList(Arc::new((*f).into())),
-            DataType::Struct(f) => Self::Struct(f.into_iter().map(ArrowField::from).collect()),
-            DataType::Union(fields, Some(ids), mode) => {
-                let ids = ids.into_iter().map(|x| x as _);
-                let fields = fields.into_iter().map(ArrowField::from);
-                Self::Union(UnionFields::new(ids, fields), mode.into())
-            }
-            DataType::Union(fields, None, mode) => {
-                let ids = 0..fields.len() as i8;
-                let fields = fields.into_iter().map(ArrowField::from);
-                Self::Union(UnionFields::new(ids, fields), mode.into())
-            }
-            DataType::Map(f, ordered) => Self::Map(Arc::new((*f).into()), ordered),
->>>>>>> 192decd2
+                Self::Map(Arc::new(Arc::unwrap_or_clone_polyfill(f).into()), ordered)
+            }
             DataType::Dictionary(key, value, _) => Self::Dictionary(
                 Box::new(DataType::from(key).into()),
                 Box::new(Arc::unwrap_or_clone_polyfill(value).into()),
@@ -323,13 +297,9 @@
             DataType::Float16 => Self::Float16,
             DataType::Float32 => Self::Float32,
             DataType::Float64 => Self::Float64,
-<<<<<<< HEAD
-            DataType::Timestamp(unit, tz) => Self::Timestamp(unit.into(), tz.map(Arc::new)),
-=======
             DataType::Timestamp(unit, tz) => {
-                Self::Timestamp(unit.into(), tz.map(|x| x.to_string()))
-            }
->>>>>>> 192decd2
+                Self::Timestamp(unit.into(), tz.map(|tz| Arc::new(tz.to_string())))
+            }
             DataType::Date32 => Self::Date32,
             DataType::Date64 => Self::Date64,
             DataType::Time32(unit) => Self::Time32(unit.into()),
@@ -341,31 +311,16 @@
             DataType::LargeBinary => Self::LargeBinary,
             DataType::Utf8 => Self::Utf8,
             DataType::LargeUtf8 => Self::LargeUtf8,
-<<<<<<< HEAD
-            DataType::List(f) => Self::List(Arc::new((*f).into())),
-            DataType::FixedSizeList(f, size) => {
-                Self::FixedSizeList(Arc::new((*f).into()), size as _)
-            }
-            DataType::LargeList(f) => Self::LargeList(Arc::new((*f).into())),
+            DataType::List(f) => Self::List(Arc::new(f.into())),
+            DataType::FixedSizeList(f, size) => Self::FixedSizeList(Arc::new(f.into()), size as _),
+            DataType::LargeList(f) => Self::LargeList(Arc::new(f.into())),
             DataType::Struct(f) => Self::Struct(Arc::new(f.into_iter().map(Into::into).collect())),
-            DataType::Union(fields, ids, mode) => {
-                let ids = Arc::new(ids.into_iter().map(|x| x as _).collect());
-                let fields = Arc::new(fields.into_iter().map(Into::into).collect());
+            DataType::Union(fields, mode) => {
+                let ids = Arc::new(fields.iter().map(|(x, _)| x as _).collect());
+                let fields = Arc::new(fields.iter().map(|(_, f)| f.into()).collect());
                 Self::Union(fields, Some(ids), mode.into())
             }
-            DataType::Map(f, ordered) => Self::Map(std::sync::Arc::new((*f).into()), ordered),
-=======
-            DataType::List(f) => Self::List(Box::new(f.into())),
-            DataType::FixedSizeList(f, size) => Self::FixedSizeList(Box::new(f.into()), size as _),
-            DataType::LargeList(f) => Self::LargeList(Box::new(f.into())),
-            DataType::Struct(f) => Self::Struct(f.into_iter().map(Into::into).collect()),
-            DataType::Union(fields, mode) => {
-                let ids = fields.iter().map(|(x, _)| x as _).collect();
-                let fields = fields.iter().map(|(_, f)| f.into()).collect();
-                Self::Union(fields, Some(ids), mode.into())
-            }
-            DataType::Map(f, ordered) => Self::Map(Box::new(f.into()), ordered),
->>>>>>> 192decd2
+            DataType::Map(f, ordered) => Self::Map(std::sync::Arc::new(f.into()), ordered),
             DataType::Dictionary(key, value) => {
                 let key = match *key {
                     DataType::Int8 => IntegerType::Int8,
