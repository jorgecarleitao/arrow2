use crate::offset::{Offset, Offsets};

use super::super::utils::Pushable;

/// [`Pushable`] for variable length binary data.
#[derive(Debug)]
pub struct Binary<O: Offset> {
    pub offsets: Offsets<O>,
    pub values: Vec<u8>,
}

impl<O: Offset> Pushable<usize> for Offsets<O> {
    fn reserve(&mut self, additional: usize) {
        self.reserve(additional)
    }
    #[inline]
    fn len(&self) -> usize {
        self.len()
    }

    #[inline]
    fn push(&mut self, value: usize) {
        self.try_push_usize(value).unwrap()
    }

    #[inline]
    fn push_null(&mut self) {
        self.extend_constant(1);
    }

    #[inline]
    fn extend_constant(&mut self, additional: usize, _: usize) {
        self.extend_constant(additional)
    }
}

impl<O: Offset> Binary<O> {
    #[inline]
    pub fn with_capacity(capacity: usize) -> Self {
        Self {
<<<<<<< HEAD
            offsets: Offsets(offsets),
            values: Vec::with_capacity(capacity.min(100) * 24),
            last_offset: O::default(),
=======
            offsets: Offsets::with_capacity(capacity),
            values: Vec::with_capacity(capacity * 24),
>>>>>>> 1417f889
        }
    }

    #[inline]
    pub fn push(&mut self, v: &[u8]) {
        if self.offsets.0.len() == 101 && self.offsets.0.capacity() > 101 {
            let bytes_per_row = self.values.len() / 100 + 1;
            let bytes_estimate = bytes_per_row * self.offsets.0.capacity();
            if bytes_estimate > self.values.capacity() {
                self.values.reserve(bytes_estimate - self.values.capacity());
            }
        }

        self.values.extend(v);
        self.offsets.try_push_usize(v.len()).unwrap()
    }

    #[inline]
    pub fn extend_constant(&mut self, additional: usize) {
        self.offsets.extend_constant(additional);
    }

    #[inline]
    pub fn len(&self) -> usize {
        self.offsets.len()
    }

    #[inline]
    pub fn extend_lengths<I: Iterator<Item = usize>>(&mut self, lengths: I, values: &mut &[u8]) {
        let current_offset = *self.offsets.last();
        self.offsets.try_extend_from_lengths(lengths).unwrap();
        let new_offset = *self.offsets.last();
        let length = new_offset.to_usize() - current_offset.to_usize();
        let (consumed, remaining) = values.split_at(length);
        *values = remaining;
        self.values.extend_from_slice(consumed);
    }
}

impl<'a, O: Offset> Pushable<&'a [u8]> for Binary<O> {
    #[inline]
    fn reserve(&mut self, additional: usize) {
        let avg_len = self.values.len() / std::cmp::max(self.offsets.last().to_usize(), 1);
        self.values.reserve(additional * avg_len);
        self.offsets.reserve(additional);
    }
    #[inline]
    fn len(&self) -> usize {
        self.len()
    }

    #[inline]
    fn push_null(&mut self) {
        self.push(&[])
    }

    #[inline]
    fn push(&mut self, value: &[u8]) {
        self.push(value)
    }

    #[inline]
    fn extend_constant(&mut self, additional: usize, value: &[u8]) {
        assert_eq!(value.len(), 0);
        self.extend_constant(additional)
    }
}

#[derive(Debug)]
pub struct BinaryIter<'a> {
    values: &'a [u8],
}

impl<'a> BinaryIter<'a> {
    pub fn new(values: &'a [u8]) -> Self {
        Self { values }
    }
}

impl<'a> Iterator for BinaryIter<'a> {
    type Item = &'a [u8];

    #[inline]
    fn next(&mut self) -> Option<Self::Item> {
        if self.values.is_empty() {
            return None;
        }
        let (length, remaining) = self.values.split_at(4);
        let length = u32::from_le_bytes(length.try_into().unwrap()) as usize;
        let (result, remaining) = remaining.split_at(length);
        self.values = remaining;
        Some(result)
    }
}

#[derive(Debug)]
pub struct SizedBinaryIter<'a> {
    iter: BinaryIter<'a>,
    remaining: usize,
}

impl<'a> SizedBinaryIter<'a> {
    pub fn new(values: &'a [u8], size: usize) -> Self {
        let iter = BinaryIter::new(values);
        Self {
            iter,
            remaining: size,
        }
    }
}

impl<'a> Iterator for SizedBinaryIter<'a> {
    type Item = &'a [u8];

    #[inline]
    fn next(&mut self) -> Option<Self::Item> {
        if self.remaining == 0 {
            return None;
        } else {
            self.remaining -= 1
        };
        self.iter.next()
    }

    fn size_hint(&self) -> (usize, Option<usize>) {
        (self.remaining, Some(self.remaining))
    }
}<|MERGE_RESOLUTION|>--- conflicted
+++ resolved
@@ -38,14 +38,8 @@
     #[inline]
     pub fn with_capacity(capacity: usize) -> Self {
         Self {
-<<<<<<< HEAD
-            offsets: Offsets(offsets),
+            offsets: Offsets::with_capacity(capacity),
             values: Vec::with_capacity(capacity.min(100) * 24),
-            last_offset: O::default(),
-=======
-            offsets: Offsets::with_capacity(capacity),
-            values: Vec::with_capacity(capacity * 24),
->>>>>>> 1417f889
         }
     }
 
