//! This module has entry points, [`parquet_to_arrow_schema`] and the more configurable [`parquet_to_arrow_schema_with_options`].
use parquet2::schema::{
    types::{
        FieldInfo, GroupConvertedType, GroupLogicalType, IntegerType, ParquetType, PhysicalType,
        PrimitiveConvertedType, PrimitiveLogicalType, PrimitiveType, TimeUnit as ParquetTimeUnit,
    },
    Repetition,
};

use crate::datatypes::{DataType, Field, IntervalUnit, TimeUnit};
use crate::io::parquet::read::schema::SchemaInferenceOptions;

/// Converts [`ParquetType`]s to a [`Field`], ignoring parquet fields that do not contain
/// any physical column.
pub fn parquet_to_arrow_schema(fields: &[ParquetType]) -> Vec<Field> {
    parquet_to_arrow_schema_with_options(fields, &None)
}

/// Like [`parquet_to_arrow_schema`] but with configurable options which affect the behavior of schema inference
pub fn parquet_to_arrow_schema_with_options(
    fields: &[ParquetType],
    options: &Option<SchemaInferenceOptions>,
) -> Vec<Field> {
    fields
        .iter()
        .filter_map(|f| to_field(f, options.as_ref().unwrap_or(&Default::default())))
        .collect::<Vec<_>>()
}

fn from_int32(
    logical_type: Option<PrimitiveLogicalType>,
    converted_type: Option<PrimitiveConvertedType>,
) -> DataType {
    use PrimitiveLogicalType::*;
    match (logical_type, converted_type) {
        // handle logical types first
        (Some(Integer(t)), _) => match t {
            IntegerType::Int8 => DataType::Int8,
            IntegerType::Int16 => DataType::Int16,
            IntegerType::Int32 => DataType::Int32,
            IntegerType::UInt8 => DataType::UInt8,
            IntegerType::UInt16 => DataType::UInt16,
            IntegerType::UInt32 => DataType::UInt32,
            // The above are the only possible annotations for parquet's int32. Anything else
            // is a deviation to the parquet specification and we ignore
            _ => DataType::Int32,
        },
        (Some(Decimal(precision, scale)), _) => DataType::Decimal(precision, scale),
        (Some(Date), _) => DataType::Date32,
        (Some(Time { unit, .. }), _) => match unit {
            ParquetTimeUnit::Milliseconds => DataType::Time32(TimeUnit::Millisecond),
            // MILLIS is the only possible annotation for parquet's int32. Anything else
            // is a deviation to the parquet specification and we ignore
            _ => DataType::Int32,
        },
        // handle converted types:
        (_, Some(PrimitiveConvertedType::Uint8)) => DataType::UInt8,
        (_, Some(PrimitiveConvertedType::Uint16)) => DataType::UInt16,
        (_, Some(PrimitiveConvertedType::Uint32)) => DataType::UInt32,
        (_, Some(PrimitiveConvertedType::Int8)) => DataType::Int8,
        (_, Some(PrimitiveConvertedType::Int16)) => DataType::Int16,
        (_, Some(PrimitiveConvertedType::Int32)) => DataType::Int32,
        (_, Some(PrimitiveConvertedType::Date)) => DataType::Date32,
        (_, Some(PrimitiveConvertedType::TimeMillis)) => DataType::Time32(TimeUnit::Millisecond),
        (_, Some(PrimitiveConvertedType::Decimal(precision, scale))) => {
            DataType::Decimal(precision, scale)
        }
        (_, _) => DataType::Int32,
    }
}

fn from_int64(
    logical_type: Option<PrimitiveLogicalType>,
    converted_type: Option<PrimitiveConvertedType>,
) -> DataType {
    use PrimitiveLogicalType::*;
    match (logical_type, converted_type) {
        // handle logical types first
        (Some(Integer(integer)), _) => match integer {
            IntegerType::UInt64 => DataType::UInt64,
            IntegerType::Int64 => DataType::Int64,
            _ => DataType::Int64,
        },
        (
            Some(Timestamp {
                is_adjusted_to_utc,
                unit,
            }),
            _,
        ) => {
            let timezone = if is_adjusted_to_utc {
                // https://github.com/apache/parquet-format/blob/master/LogicalTypes.md
                // A TIMESTAMP with isAdjustedToUTC=true is defined as [...] elapsed since the Unix epoch
                Some("+00:00".to_string())
            } else {
                // PARQUET:
                // https://github.com/apache/parquet-format/blob/master/LogicalTypes.md
                // A TIMESTAMP with isAdjustedToUTC=false represents [...] such
                // timestamps should always be displayed the same way, regardless of the local time zone in effect
                // ARROW:
                // https://github.com/apache/parquet-format/blob/master/LogicalTypes.md
                // If the time zone is null or equal to an empty string, the data is "time
                // zone naive" and shall be displayed *as is* to the user, not localized
                // to the locale of the user.
                None
            };

            match unit {
                ParquetTimeUnit::Milliseconds => {
                    DataType::Timestamp(TimeUnit::Millisecond, timezone)
                }
                ParquetTimeUnit::Microseconds => {
                    DataType::Timestamp(TimeUnit::Microsecond, timezone)
                }
                ParquetTimeUnit::Nanoseconds => DataType::Timestamp(TimeUnit::Nanosecond, timezone),
            }
        }
        (Some(Time { unit, .. }), _) => match unit {
            ParquetTimeUnit::Microseconds => DataType::Time64(TimeUnit::Microsecond),
            ParquetTimeUnit::Nanoseconds => DataType::Time64(TimeUnit::Nanosecond),
            // MILLIS is only possible for int32. Appearing in int64 is a deviation
            // to parquet's spec, which we ignore
            _ => DataType::Int64,
        },
        (Some(Decimal(precision, scale)), _) => DataType::Decimal(precision, scale),
        // handle converted types:
        (_, Some(PrimitiveConvertedType::TimeMicros)) => DataType::Time64(TimeUnit::Microsecond),
        (_, Some(PrimitiveConvertedType::TimestampMillis)) => {
            DataType::Timestamp(TimeUnit::Millisecond, None)
        }
        (_, Some(PrimitiveConvertedType::TimestampMicros)) => {
            DataType::Timestamp(TimeUnit::Microsecond, None)
        }
        (_, Some(PrimitiveConvertedType::Int64)) => DataType::Int64,
        (_, Some(PrimitiveConvertedType::Uint64)) => DataType::UInt64,
        (_, Some(PrimitiveConvertedType::Decimal(precision, scale))) => {
            DataType::Decimal(precision, scale)
        }

        (_, _) => DataType::Int64,
    }
}

fn from_byte_array(
    logical_type: &Option<PrimitiveLogicalType>,
    converted_type: &Option<PrimitiveConvertedType>,
) -> DataType {
    match (logical_type, converted_type) {
        (Some(PrimitiveLogicalType::String), _) => DataType::Utf8,
        (Some(PrimitiveLogicalType::Json), _) => DataType::Binary,
        (Some(PrimitiveLogicalType::Bson), _) => DataType::Binary,
        (Some(PrimitiveLogicalType::Enum), _) => DataType::Binary,
        (_, Some(PrimitiveConvertedType::Json)) => DataType::Binary,
        (_, Some(PrimitiveConvertedType::Bson)) => DataType::Binary,
        (_, Some(PrimitiveConvertedType::Enum)) => DataType::Binary,
        (_, Some(PrimitiveConvertedType::Utf8)) => DataType::Utf8,
        (_, _) => DataType::Binary,
    }
}

fn from_fixed_len_byte_array(
    length: usize,
    logical_type: Option<PrimitiveLogicalType>,
    converted_type: Option<PrimitiveConvertedType>,
) -> DataType {
    match (logical_type, converted_type) {
        (Some(PrimitiveLogicalType::Decimal(precision, scale)), _) => {
            DataType::Decimal(precision, scale)
        }
        (None, Some(PrimitiveConvertedType::Decimal(precision, scale))) => {
            DataType::Decimal(precision, scale)
        }
        (None, Some(PrimitiveConvertedType::Interval)) => {
            // There is currently no reliable way of determining which IntervalUnit
            // to return. Thus without the original Arrow schema, the results
            // would be incorrect if all 12 bytes of the interval are populated
            DataType::Interval(IntervalUnit::DayTime)
        }
        _ => DataType::FixedSizeBinary(length),
    }
}

/// Maps a [`PhysicalType`] with optional metadata to a [`DataType`]
<<<<<<< HEAD
fn to_primitive_type_inner(primitive_type: &PrimitiveType) -> DataType {
    // Unknown type refers to values that should always be treated as Null
    // See: https://github.com/apache/parquet-format/blob/master/LogicalTypes.md#unknown-always-null
    if matches!(
        primitive_type.logical_type,
        Some(PrimitiveLogicalType::Unknown)
    ) {
        return DataType::Null;
    }

=======
fn to_primitive_type_inner(
    primitive_type: &PrimitiveType,
    options: &SchemaInferenceOptions,
) -> DataType {
>>>>>>> 7c93e358
    match primitive_type.physical_type {
        PhysicalType::Boolean => DataType::Boolean,
        PhysicalType::Int32 => {
            from_int32(primitive_type.logical_type, primitive_type.converted_type)
        }
        PhysicalType::Int64 => {
            from_int64(primitive_type.logical_type, primitive_type.converted_type)
        }
        PhysicalType::Int96 => DataType::Timestamp(options.int96_coerce_to_timeunit, None),
        PhysicalType::Float => DataType::Float32,
        PhysicalType::Double => DataType::Float64,
        PhysicalType::ByteArray => {
            from_byte_array(&primitive_type.logical_type, &primitive_type.converted_type)
        }
        PhysicalType::FixedLenByteArray(length) => from_fixed_len_byte_array(
            length,
            primitive_type.logical_type,
            primitive_type.converted_type,
        ),
    }
}

/// Entry point for converting parquet primitive type to arrow type.
///
/// This function takes care of repetition.
fn to_primitive_type(primitive_type: &PrimitiveType, options: &SchemaInferenceOptions) -> DataType {
    let base_type = to_primitive_type_inner(primitive_type, options);

    if primitive_type.field_info.repetition == Repetition::Repeated {
        DataType::List(Box::new(Field::new(
            &primitive_type.field_info.name,
            base_type,
            is_nullable(&primitive_type.field_info),
        )))
    } else {
        base_type
    }
}

fn non_repeated_group(
    logical_type: &Option<GroupLogicalType>,
    converted_type: &Option<GroupConvertedType>,
    fields: &[ParquetType],
    parent_name: &str,
    options: &SchemaInferenceOptions,
) -> Option<DataType> {
    debug_assert!(!fields.is_empty());
    match (logical_type, converted_type) {
        (Some(GroupLogicalType::List), _) => to_list(fields, parent_name, options),
        (None, Some(GroupConvertedType::List)) => to_list(fields, parent_name, options),
        (Some(GroupLogicalType::Map), _) => to_list(fields, parent_name, options),
        (None, Some(GroupConvertedType::Map) | Some(GroupConvertedType::MapKeyValue)) => {
            to_map(fields, options)
        }
        _ => to_struct(fields, options),
    }
}

/// Converts a parquet group type to an arrow [`DataType::Struct`].
/// Returns [`None`] if all its fields are empty
fn to_struct(fields: &[ParquetType], options: &SchemaInferenceOptions) -> Option<DataType> {
    let fields = fields
        .iter()
        .filter_map(|f| to_field(f, options))
        .collect::<Vec<Field>>();
    if fields.is_empty() {
        None
    } else {
        Some(DataType::Struct(fields))
    }
}

/// Converts a parquet group type to an arrow [`DataType::Struct`].
/// Returns [`None`] if all its fields are empty
fn to_map(fields: &[ParquetType], options: &SchemaInferenceOptions) -> Option<DataType> {
    let inner = to_field(&fields[0], options)?;
    Some(DataType::Map(Box::new(inner), false))
}

/// Entry point for converting parquet group type.
///
/// This function takes care of logical type and repetition.
fn to_group_type(
    field_info: &FieldInfo,
    logical_type: &Option<GroupLogicalType>,
    converted_type: &Option<GroupConvertedType>,
    fields: &[ParquetType],
    parent_name: &str,
    options: &SchemaInferenceOptions,
) -> Option<DataType> {
    debug_assert!(!fields.is_empty());
    if field_info.repetition == Repetition::Repeated {
        Some(DataType::List(Box::new(Field::new(
            &field_info.name,
            to_struct(fields, options)?,
            is_nullable(field_info),
        ))))
    } else {
        non_repeated_group(logical_type, converted_type, fields, parent_name, options)
    }
}

/// Checks whether this schema is nullable.
pub(crate) fn is_nullable(field_info: &FieldInfo) -> bool {
    match field_info.repetition {
        Repetition::Optional => true,
        Repetition::Repeated => true,
        Repetition::Required => false,
    }
}

/// Converts parquet schema to arrow field.
/// Returns `None` iff the parquet type has no associated primitive types,
/// i.e. if it is a column-less group type.
fn to_field(type_: &ParquetType, options: &SchemaInferenceOptions) -> Option<Field> {
    Some(Field::new(
        &type_.get_field_info().name,
        to_data_type(type_, options)?,
        is_nullable(type_.get_field_info()),
    ))
}

/// Converts a parquet list to arrow list.
///
/// To fully understand this algorithm, please refer to
/// [parquet doc](https://github.com/apache/parquet-format/blob/master/LogicalTypes.md).
fn to_list(
    fields: &[ParquetType],
    parent_name: &str,
    options: &SchemaInferenceOptions,
) -> Option<DataType> {
    let item = fields.first().unwrap();

    let item_type = match item {
        ParquetType::PrimitiveType(primitive) => Some(to_primitive_type_inner(primitive, options)),
        ParquetType::GroupType { fields, .. } => {
            if fields.len() == 1
                && item.name() != "array"
                && item.name() != format!("{parent_name}_tuple")
            {
                // extract the repetition field
                let nested_item = fields.first().unwrap();
                to_data_type(nested_item, options)
            } else {
                to_struct(fields, options)
            }
        }
    }?;

    // Check that the name of the list child is "list", in which case we
    // get the child nullability and name (normally "element") from the nested
    // group type.
    // Without this step, the child incorrectly inherits the parent's optionality
    let (list_item_name, item_is_optional) = match item {
        ParquetType::GroupType {
            field_info, fields, ..
        } if field_info.name == "list" && fields.len() == 1 => {
            let field = fields.first().unwrap();
            (
                &field.get_field_info().name,
                field.get_field_info().repetition != Repetition::Required,
            )
        }
        _ => (
            &item.get_field_info().name,
            item.get_field_info().repetition != Repetition::Required,
        ),
    };

    Some(DataType::List(Box::new(Field::new(
        list_item_name,
        item_type,
        item_is_optional,
    ))))
}

/// Converts parquet schema to arrow data type.
///
/// This function discards schema name.
///
/// If this schema is a primitive type and not included in the leaves, the result is
/// Ok(None).
///
/// If this schema is a group type and none of its children is reserved in the
/// conversion, the result is Ok(None).
pub(crate) fn to_data_type(
    type_: &ParquetType,
    options: &SchemaInferenceOptions,
) -> Option<DataType> {
    match type_ {
        ParquetType::PrimitiveType(primitive) => Some(to_primitive_type(primitive, options)),
        ParquetType::GroupType {
            field_info,
            logical_type,
            converted_type,
            fields,
        } => {
            if fields.is_empty() {
                None
            } else {
                to_group_type(
                    field_info,
                    logical_type,
                    converted_type,
                    fields,
                    &field_info.name,
                    options,
                )
            }
        }
    }
}

#[cfg(test)]
mod tests {
    use parquet2::metadata::SchemaDescriptor;

    use super::*;

    use crate::datatypes::{DataType, Field, TimeUnit};
    use crate::error::Result;

    #[test]
    fn test_flat_primitives() -> Result<()> {
        let message = "
        message test_schema {
            REQUIRED BOOLEAN boolean;
            REQUIRED INT32   int8  (INT_8);
            REQUIRED INT32   int16 (INT_16);
            REQUIRED INT32   uint8 (INTEGER(8,false));
            REQUIRED INT32   uint16 (INTEGER(16,false));
            REQUIRED INT32   int32;
            REQUIRED INT64   int64 ;
            OPTIONAL DOUBLE  double;
            OPTIONAL FLOAT   float;
            OPTIONAL BINARY  string (UTF8);
            OPTIONAL BINARY  string_2 (STRING);
        }
        ";
        let expected = &[
            Field::new("boolean", DataType::Boolean, false),
            Field::new("int8", DataType::Int8, false),
            Field::new("int16", DataType::Int16, false),
            Field::new("uint8", DataType::UInt8, false),
            Field::new("uint16", DataType::UInt16, false),
            Field::new("int32", DataType::Int32, false),
            Field::new("int64", DataType::Int64, false),
            Field::new("double", DataType::Float64, true),
            Field::new("float", DataType::Float32, true),
            Field::new("string", DataType::Utf8, true),
            Field::new("string_2", DataType::Utf8, true),
        ];

        let parquet_schema = SchemaDescriptor::try_from_message(message)?;
        let fields = parquet_to_arrow_schema(parquet_schema.fields());

        assert_eq!(fields, expected);
        Ok(())
    }

    #[test]
    fn test_byte_array_fields() -> Result<()> {
        let message = "
        message test_schema {
            REQUIRED BYTE_ARRAY binary;
            REQUIRED FIXED_LEN_BYTE_ARRAY (20) fixed_binary;
        }
        ";
        let expected = vec![
            Field::new("binary", DataType::Binary, false),
            Field::new("fixed_binary", DataType::FixedSizeBinary(20), false),
        ];

        let parquet_schema = SchemaDescriptor::try_from_message(message)?;
        let fields = parquet_to_arrow_schema(parquet_schema.fields());

        assert_eq!(fields, expected);
        Ok(())
    }

    #[test]
    fn test_duplicate_fields() -> Result<()> {
        let message = "
        message test_schema {
            REQUIRED BOOLEAN boolean;
            REQUIRED INT32 int8 (INT_8);
        }
        ";
        let expected = &[
            Field::new("boolean", DataType::Boolean, false),
            Field::new("int8", DataType::Int8, false),
        ];

        let parquet_schema = SchemaDescriptor::try_from_message(message)?;
        let fields = parquet_to_arrow_schema(parquet_schema.fields());

        assert_eq!(fields, expected);
        Ok(())
    }

    #[test]
    fn test_parquet_lists() -> Result<()> {
        let mut arrow_fields = Vec::new();

        // LIST encoding example taken from parquet-format/LogicalTypes.md
        let message_type = "
        message test_schema {
          REQUIRED GROUP my_list (LIST) {
            REPEATED GROUP list {
              OPTIONAL BINARY element (UTF8);
            }
          }
          OPTIONAL GROUP my_list (LIST) {
            REPEATED GROUP list {
              REQUIRED BINARY element (UTF8);
            }
          }
          OPTIONAL GROUP array_of_arrays (LIST) {
            REPEATED GROUP list {
              REQUIRED GROUP element (LIST) {
                REPEATED GROUP list {
                  REQUIRED INT32 element;
                }
              }
            }
          }
          OPTIONAL GROUP my_list (LIST) {
            REPEATED GROUP element {
              REQUIRED BINARY str (UTF8);
            }
          }
          OPTIONAL GROUP my_list (LIST) {
            REPEATED INT32 element;
          }
          OPTIONAL GROUP my_list (LIST) {
            REPEATED GROUP element {
              REQUIRED BINARY str (UTF8);
              REQUIRED INT32 num;
            }
          }
          OPTIONAL GROUP my_list (LIST) {
            REPEATED GROUP array {
              REQUIRED BINARY str (UTF8);
            }

          }
          OPTIONAL GROUP my_list (LIST) {
            REPEATED GROUP my_list_tuple {
              REQUIRED BINARY str (UTF8);
            }
          }
          REPEATED INT32 name;
        }
        ";

        // // List<String> (list non-null, elements nullable)
        // required group my_list (LIST) {
        //   repeated group list {
        //     optional binary element (UTF8);
        //   }
        // }
        {
            arrow_fields.push(Field::new(
                "my_list",
                DataType::List(Box::new(Field::new("element", DataType::Utf8, true))),
                false,
            ));
        }

        // // List<String> (list nullable, elements non-null)
        // optional group my_list (LIST) {
        //   repeated group list {
        //     required binary element (UTF8);
        //   }
        // }
        {
            arrow_fields.push(Field::new(
                "my_list",
                DataType::List(Box::new(Field::new("element", DataType::Utf8, false))),
                true,
            ));
        }

        // Element types can be nested structures. For example, a list of lists:
        //
        // // List<List<Integer>>
        // optional group array_of_arrays (LIST) {
        //   repeated group list {
        //     required group element (LIST) {
        //       repeated group list {
        //         required int32 element;
        //       }
        //     }
        //   }
        // }
        {
            let arrow_inner_list =
                DataType::List(Box::new(Field::new("element", DataType::Int32, false)));
            arrow_fields.push(Field::new(
                "array_of_arrays",
                DataType::List(Box::new(Field::new("element", arrow_inner_list, false))),
                true,
            ));
        }

        // // List<String> (list nullable, elements non-null)
        // optional group my_list (LIST) {
        //   repeated group element {
        //     required binary str (UTF8);
        //   };
        // }
        {
            arrow_fields.push(Field::new(
                "my_list",
                DataType::List(Box::new(Field::new("element", DataType::Utf8, true))),
                true,
            ));
        }

        // // List<Integer> (nullable list, non-null elements)
        // optional group my_list (LIST) {
        //   repeated int32 element;
        // }
        {
            arrow_fields.push(Field::new(
                "my_list",
                DataType::List(Box::new(Field::new("element", DataType::Int32, true))),
                true,
            ));
        }

        // // List<Tuple<String, Integer>> (nullable list, non-null elements)
        // optional group my_list (LIST) {
        //   repeated group element {
        //     required binary str (UTF8);
        //     required int32 num;
        //   };
        // }
        {
            let arrow_struct = DataType::Struct(vec![
                Field::new("str", DataType::Utf8, false),
                Field::new("num", DataType::Int32, false),
            ]);
            arrow_fields.push(Field::new(
                "my_list",
                DataType::List(Box::new(Field::new("element", arrow_struct, true))),
                true,
            ));
        }

        // // List<OneTuple<String>> (nullable list, non-null elements)
        // optional group my_list (LIST) {
        //   repeated group array {
        //     required binary str (UTF8);
        //   };
        // }
        // Special case: group is named array
        {
            let arrow_struct = DataType::Struct(vec![Field::new("str", DataType::Utf8, false)]);
            arrow_fields.push(Field::new(
                "my_list",
                DataType::List(Box::new(Field::new("array", arrow_struct, true))),
                true,
            ));
        }

        // // List<OneTuple<String>> (nullable list, non-null elements)
        // optional group my_list (LIST) {
        //   repeated group my_list_tuple {
        //     required binary str (UTF8);
        //   };
        // }
        // Special case: group named ends in _tuple
        {
            let arrow_struct = DataType::Struct(vec![Field::new("str", DataType::Utf8, false)]);
            arrow_fields.push(Field::new(
                "my_list",
                DataType::List(Box::new(Field::new("my_list_tuple", arrow_struct, true))),
                true,
            ));
        }

        // One-level encoding: Only allows required lists with required cells
        //   repeated value_type name
        {
            arrow_fields.push(Field::new(
                "name",
                DataType::List(Box::new(Field::new("name", DataType::Int32, true))),
                true,
            ));
        }

        let parquet_schema = SchemaDescriptor::try_from_message(message_type)?;
        let fields = parquet_to_arrow_schema(parquet_schema.fields());

        assert_eq!(arrow_fields, fields);
        Ok(())
    }

    #[test]
    fn test_parquet_list_nullable() -> Result<()> {
        let mut arrow_fields = Vec::new();

        let message_type = "
        message test_schema {
          REQUIRED GROUP my_list1 (LIST) {
            REPEATED GROUP list {
              OPTIONAL BINARY element (UTF8);
            }
          }
          OPTIONAL GROUP my_list2 (LIST) {
            REPEATED GROUP list {
              REQUIRED BINARY element (UTF8);
            }
          }
          REQUIRED GROUP my_list3 (LIST) {
            REPEATED GROUP list {
              REQUIRED BINARY element (UTF8);
            }
          }
        }
        ";

        // // List<String> (list non-null, elements nullable)
        // required group my_list1 (LIST) {
        //   repeated group list {
        //     optional binary element (UTF8);
        //   }
        // }
        {
            arrow_fields.push(Field::new(
                "my_list1",
                DataType::List(Box::new(Field::new("element", DataType::Utf8, true))),
                false,
            ));
        }

        // // List<String> (list nullable, elements non-null)
        // optional group my_list2 (LIST) {
        //   repeated group list {
        //     required binary element (UTF8);
        //   }
        // }
        {
            arrow_fields.push(Field::new(
                "my_list2",
                DataType::List(Box::new(Field::new("element", DataType::Utf8, false))),
                true,
            ));
        }

        // // List<String> (list non-null, elements non-null)
        // repeated group my_list3 (LIST) {
        //   repeated group list {
        //     required binary element (UTF8);
        //   }
        // }
        {
            arrow_fields.push(Field::new(
                "my_list3",
                DataType::List(Box::new(Field::new("element", DataType::Utf8, false))),
                false,
            ));
        }

        let parquet_schema = SchemaDescriptor::try_from_message(message_type)?;
        let fields = parquet_to_arrow_schema(parquet_schema.fields());

        assert_eq!(arrow_fields, fields);
        Ok(())
    }

    #[test]
    fn test_nested_schema() -> Result<()> {
        let mut arrow_fields = Vec::new();
        {
            let group1_fields = vec![
                Field::new("leaf1", DataType::Boolean, false),
                Field::new("leaf2", DataType::Int32, false),
            ];
            let group1_struct = Field::new("group1", DataType::Struct(group1_fields), false);
            arrow_fields.push(group1_struct);

            let leaf3_field = Field::new("leaf3", DataType::Int64, false);
            arrow_fields.push(leaf3_field);
        }

        let message_type = "
        message test_schema {
          REQUIRED GROUP group1 {
            REQUIRED BOOLEAN leaf1;
            REQUIRED INT32 leaf2;
          }
          REQUIRED INT64 leaf3;
        }
        ";

        let parquet_schema = SchemaDescriptor::try_from_message(message_type)?;
        let fields = parquet_to_arrow_schema(parquet_schema.fields());

        assert_eq!(arrow_fields, fields);
        Ok(())
    }

    #[test]
    fn test_repeated_nested_schema() -> Result<()> {
        let mut arrow_fields = Vec::new();
        {
            arrow_fields.push(Field::new("leaf1", DataType::Int32, true));

            let inner_group_list = Field::new(
                "innerGroup",
                DataType::List(Box::new(Field::new(
                    "innerGroup",
                    DataType::Struct(vec![Field::new("leaf3", DataType::Int32, true)]),
                    true,
                ))),
                true,
            );

            let outer_group_list = Field::new(
                "outerGroup",
                DataType::List(Box::new(Field::new(
                    "outerGroup",
                    DataType::Struct(vec![
                        Field::new("leaf2", DataType::Int32, true),
                        inner_group_list,
                    ]),
                    true,
                ))),
                true,
            );
            arrow_fields.push(outer_group_list);
        }

        let message_type = "
        message test_schema {
          OPTIONAL INT32 leaf1;
          REPEATED GROUP outerGroup {
            OPTIONAL INT32 leaf2;
            REPEATED GROUP innerGroup {
              OPTIONAL INT32 leaf3;
            }
          }
        }
        ";

        let parquet_schema = SchemaDescriptor::try_from_message(message_type)?;
        let fields = parquet_to_arrow_schema(parquet_schema.fields());

        assert_eq!(arrow_fields, fields);
        Ok(())
    }

    #[test]
    fn test_column_desc_to_field() -> Result<()> {
        let message_type = "
        message test_schema {
            REQUIRED BOOLEAN boolean;
            REQUIRED INT32   int8  (INT_8);
            REQUIRED INT32   uint8 (INTEGER(8,false));
            REQUIRED INT32   int16 (INT_16);
            REQUIRED INT32   uint16 (INTEGER(16,false));
            REQUIRED INT32   int32;
            REQUIRED INT64   int64;
            OPTIONAL DOUBLE  double;
            OPTIONAL FLOAT   float;
            OPTIONAL BINARY  string (UTF8);
            REPEATED BOOLEAN bools;
            OPTIONAL INT32   date       (DATE);
            OPTIONAL INT32   time_milli (TIME_MILLIS);
            OPTIONAL INT64   time_micro (TIME_MICROS);
            OPTIONAL INT64   time_nano (TIME(NANOS,false));
            OPTIONAL INT64   ts_milli (TIMESTAMP_MILLIS);
            REQUIRED INT64   ts_micro (TIMESTAMP_MICROS);
            REQUIRED INT64   ts_nano (TIMESTAMP(NANOS,true));
        }
        ";
        let arrow_fields = vec![
            Field::new("boolean", DataType::Boolean, false),
            Field::new("int8", DataType::Int8, false),
            Field::new("uint8", DataType::UInt8, false),
            Field::new("int16", DataType::Int16, false),
            Field::new("uint16", DataType::UInt16, false),
            Field::new("int32", DataType::Int32, false),
            Field::new("int64", DataType::Int64, false),
            Field::new("double", DataType::Float64, true),
            Field::new("float", DataType::Float32, true),
            Field::new("string", DataType::Utf8, true),
            Field::new(
                "bools",
                DataType::List(Box::new(Field::new("bools", DataType::Boolean, true))),
                true,
            ),
            Field::new("date", DataType::Date32, true),
            Field::new("time_milli", DataType::Time32(TimeUnit::Millisecond), true),
            Field::new("time_micro", DataType::Time64(TimeUnit::Microsecond), true),
            Field::new("time_nano", DataType::Time64(TimeUnit::Nanosecond), true),
            Field::new(
                "ts_milli",
                DataType::Timestamp(TimeUnit::Millisecond, None),
                true,
            ),
            Field::new(
                "ts_micro",
                DataType::Timestamp(TimeUnit::Microsecond, None),
                false,
            ),
            Field::new(
                "ts_nano",
                DataType::Timestamp(TimeUnit::Nanosecond, Some("+00:00".to_string())),
                false,
            ),
        ];

        let parquet_schema = SchemaDescriptor::try_from_message(message_type)?;
        let fields = parquet_to_arrow_schema(parquet_schema.fields());

        assert_eq!(arrow_fields, fields);
        Ok(())
    }

    #[test]
    fn test_field_to_column_desc() -> Result<()> {
        let message_type = "
        message arrow_schema {
            REQUIRED BOOLEAN boolean;
            REQUIRED INT32   int8  (INT_8);
            REQUIRED INT32   int16 (INTEGER(16,true));
            REQUIRED INT32   int32;
            REQUIRED INT64   int64;
            OPTIONAL DOUBLE  double;
            OPTIONAL FLOAT   float;
            OPTIONAL BINARY  string (STRING);
            OPTIONAL GROUP   bools (LIST) {
                REPEATED GROUP list {
                    OPTIONAL BOOLEAN element;
                }
            }
            REQUIRED GROUP   bools_non_null (LIST) {
                REPEATED GROUP list {
                    REQUIRED BOOLEAN element;
                }
            }
            OPTIONAL INT32   date       (DATE);
            OPTIONAL INT32   time_milli (TIME(MILLIS,false));
            OPTIONAL INT64   time_micro (TIME_MICROS);
            OPTIONAL INT64   ts_milli (TIMESTAMP_MILLIS);
            REQUIRED INT64   ts_micro (TIMESTAMP(MICROS,false));
            REQUIRED GROUP struct {
                REQUIRED BOOLEAN bools;
                REQUIRED INT32 uint32 (INTEGER(32,false));
                REQUIRED GROUP   int32 (LIST) {
                    REPEATED GROUP list {
                        OPTIONAL INT32 element;
                    }
                }
            }
            REQUIRED BINARY  dictionary_strings (STRING);
        }
        ";

        let arrow_fields = vec![
            Field::new("boolean", DataType::Boolean, false),
            Field::new("int8", DataType::Int8, false),
            Field::new("int16", DataType::Int16, false),
            Field::new("int32", DataType::Int32, false),
            Field::new("int64", DataType::Int64, false),
            Field::new("double", DataType::Float64, true),
            Field::new("float", DataType::Float32, true),
            Field::new("string", DataType::Utf8, true),
            Field::new(
                "bools",
                DataType::List(Box::new(Field::new("element", DataType::Boolean, true))),
                true,
            ),
            Field::new(
                "bools_non_null",
                DataType::List(Box::new(Field::new("element", DataType::Boolean, false))),
                false,
            ),
            Field::new("date", DataType::Date32, true),
            Field::new("time_milli", DataType::Time32(TimeUnit::Millisecond), true),
            Field::new("time_micro", DataType::Time64(TimeUnit::Microsecond), true),
            Field::new(
                "ts_milli",
                DataType::Timestamp(TimeUnit::Millisecond, None),
                true,
            ),
            Field::new(
                "ts_micro",
                DataType::Timestamp(TimeUnit::Microsecond, None),
                false,
            ),
            Field::new(
                "struct",
                DataType::Struct(vec![
                    Field::new("bools", DataType::Boolean, false),
                    Field::new("uint32", DataType::UInt32, false),
                    Field::new(
                        "int32",
                        DataType::List(Box::new(Field::new("element", DataType::Int32, true))),
                        false,
                    ),
                ]),
                false,
            ),
            Field::new("dictionary_strings", DataType::Utf8, false),
        ];

        let parquet_schema = SchemaDescriptor::try_from_message(message_type)?;
        let fields = parquet_to_arrow_schema(parquet_schema.fields());

        assert_eq!(arrow_fields, fields);
        Ok(())
    }

    #[test]
    fn test_int96_options() -> Result<()> {
        for tu in [
            TimeUnit::Second,
            TimeUnit::Microsecond,
            TimeUnit::Millisecond,
            TimeUnit::Nanosecond,
        ] {
            let message_type = "
            message arrow_schema {
                REQUIRED INT96   int96_field;
                OPTIONAL GROUP   int96_list (LIST) {
                    REPEATED GROUP list {
                        OPTIONAL INT96 element;
                    }
                }
                REQUIRED GROUP int96_struct {
                    REQUIRED INT96 int96_field;
                }
            }
            ";
            let coerced_to = DataType::Timestamp(tu, None);
            let arrow_fields = vec![
                Field::new("int96_field", coerced_to.clone(), false),
                Field::new(
                    "int96_list",
                    DataType::List(Box::new(Field::new("element", coerced_to.clone(), true))),
                    true,
                ),
                Field::new(
                    "int96_struct",
                    DataType::Struct(vec![Field::new("int96_field", coerced_to.clone(), false)]),
                    false,
                ),
            ];

            let parquet_schema = SchemaDescriptor::try_from_message(message_type)?;
            let fields = parquet_to_arrow_schema_with_options(
                parquet_schema.fields(),
                &Some(SchemaInferenceOptions {
                    int96_coerce_to_timeunit: tu,
                }),
            );
            assert_eq!(arrow_fields, fields);
        }
        Ok(())
    }
}<|MERGE_RESOLUTION|>--- conflicted
+++ resolved
@@ -181,8 +181,10 @@
 }
 
 /// Maps a [`PhysicalType`] with optional metadata to a [`DataType`]
-<<<<<<< HEAD
-fn to_primitive_type_inner(primitive_type: &PrimitiveType) -> DataType {
+fn to_primitive_type_inner(
+    primitive_type: &PrimitiveType,
+    options: &SchemaInferenceOptions,
+) -> DataType {
     // Unknown type refers to values that should always be treated as Null
     // See: https://github.com/apache/parquet-format/blob/master/LogicalTypes.md#unknown-always-null
     if matches!(
@@ -192,12 +194,6 @@
         return DataType::Null;
     }
 
-=======
-fn to_primitive_type_inner(
-    primitive_type: &PrimitiveType,
-    options: &SchemaInferenceOptions,
-) -> DataType {
->>>>>>> 7c93e358
     match primitive_type.physical_type {
         PhysicalType::Boolean => DataType::Boolean,
         PhysicalType::Int32 => {
