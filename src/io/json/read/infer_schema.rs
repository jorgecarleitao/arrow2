--- conflicted
+++ resolved
@@ -39,16 +39,7 @@
 
                 Ok(Field {
                     name: name.clone(),
-<<<<<<< HEAD
-                    data_type: DataType::List(std::sync::Arc::new(Field {
-                        name: format!("{name}-records"),
-                        data_type,
-                        is_nullable: true,
-                        metadata: Metadata::default(),
-                    })),
-=======
                     data_type,
->>>>>>> 3ddc6a10
                     is_nullable: true,
                     metadata: Metadata::default(),
                 })
