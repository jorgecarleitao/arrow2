use chrono::{NaiveDate, NaiveDateTime};
use lexical_core::ToLexical;
use std::io::Write;
use streaming_iterator::StreamingIterator;

use crate::bitmap::utils::ZipValidity;
use crate::datatypes::{IntegerType, TimeUnit};
use crate::io::iterator::BufStreamingIterator;
use crate::offset::Offset;
#[cfg(feature = "chrono-tz")]
use crate::temporal_conversions::parse_offset_tz;
use crate::temporal_conversions::{
    date32_to_date, date64_to_date, parse_offset, timestamp_ms_to_datetime,
    timestamp_ns_to_datetime, timestamp_s_to_datetime, timestamp_to_datetime,
    timestamp_us_to_datetime,
};
use crate::util::lexical_to_bytes_mut;
use crate::{array::*, datatypes::DataType, types::NativeType};

use super::utf8;

fn materialize_serializer<'a, I, F, T>(
    f: F,
    iterator: I,
    offset: usize,
    take: usize,
) -> Box<dyn StreamingIterator<Item = [u8]> + 'a + Send + Sync>
where
    T: 'a,
    I: Iterator<Item = T> + Send + Sync + 'a,
    F: FnMut(T, &mut Vec<u8>) + Send + Sync + 'a,
{
    if offset > 0 || take < usize::MAX {
        Box::new(BufStreamingIterator::new(
            iterator.skip(offset).take(take),
            f,
            vec![],
        ))
    } else {
        Box::new(BufStreamingIterator::new(iterator, f, vec![]))
    }
}

fn boolean_serializer<'a>(
    array: &'a BooleanArray,
    offset: usize,
    take: usize,
) -> Box<dyn StreamingIterator<Item = [u8]> + 'a + Send + Sync> {
    let f = |x: Option<bool>, buf: &mut Vec<u8>| match x {
        Some(true) => buf.extend_from_slice(b"true"),
        Some(false) => buf.extend_from_slice(b"false"),
        None => buf.extend_from_slice(b"null"),
    };
    materialize_serializer(f, array.iter(), offset, take)
}

fn null_serializer(
    len: usize,
    offset: usize,
    take: usize,
) -> Box<dyn StreamingIterator<Item = [u8]> + Send + Sync> {
    let f = |_x: (), buf: &mut Vec<u8>| buf.extend_from_slice(b"null");
    materialize_serializer(f, std::iter::repeat(()).take(len), offset, take)
}

fn primitive_serializer<'a, T: NativeType + ToLexical>(
    array: &'a PrimitiveArray<T>,
    offset: usize,
    take: usize,
) -> Box<dyn StreamingIterator<Item = [u8]> + 'a + Send + Sync> {
    let f = |x: Option<&T>, buf: &mut Vec<u8>| {
        if let Some(x) = x {
            lexical_to_bytes_mut(*x, buf)
        } else {
            buf.extend(b"null")
        }
    };
    materialize_serializer(f, array.iter(), offset, take)
}

fn float_serializer<'a, T>(
    array: &'a PrimitiveArray<T>,
    offset: usize,
    take: usize,
) -> Box<dyn StreamingIterator<Item = [u8]> + 'a + Send + Sync>
where
    T: num_traits::Float + NativeType + ToLexical,
{
    let f = |x: Option<&T>, buf: &mut Vec<u8>| {
        if let Some(x) = x {
            if T::is_nan(*x) || T::is_infinite(*x) {
                buf.extend(b"null")
            } else {
                lexical_to_bytes_mut(*x, buf)
            }
        } else {
            buf.extend(b"null")
        }
    };

    materialize_serializer(f, array.iter(), offset, take)
}

fn dictionary_utf8_serializer<'a, K: DictionaryKey, O: Offset>(
    array: &'a DictionaryArray<K>,
    offset: usize,
    take: usize,
) -> Box<dyn StreamingIterator<Item = [u8]> + 'a + Send + Sync> {
    let iter = array.iter_typed::<Utf8Array<O>>().unwrap().skip(offset);
    let f = |x: Option<&str>, buf: &mut Vec<u8>| {
        if let Some(x) = x {
            utf8::write_str(buf, x).unwrap();
        } else {
            buf.extend_from_slice(b"null")
        }
    };
    materialize_serializer(f, iter, offset, take)
}

fn utf8_serializer<'a, O: Offset>(
    array: &'a Utf8Array<O>,
    offset: usize,
    take: usize,
) -> Box<dyn StreamingIterator<Item = [u8]> + 'a + Send + Sync> {
    let f = |x: Option<&str>, buf: &mut Vec<u8>| {
        if let Some(x) = x {
            utf8::write_str(buf, x).unwrap();
        } else {
            buf.extend_from_slice(b"null")
        }
    };
    materialize_serializer(f, array.iter(), offset, take)
}

fn struct_serializer<'a>(
    array: &'a StructArray,
    offset: usize,
    take: usize,
) -> Box<dyn StreamingIterator<Item = [u8]> + 'a + Send + Sync> {
    // {"a": [1, 2, 3], "b": [a, b, c], "c": {"a": [1, 2, 3]}}
    // [
    //  {"a": 1, "b": a, "c": {"a": 1}},
    //  {"a": 2, "b": b, "c": {"a": 2}},
    //  {"a": 3, "b": c, "c": {"a": 3}},
    // ]
    //
    let mut serializers = array
        .values()
        .iter()
        .map(|x| x.as_ref())
        .map(|arr| new_serializer(arr, offset, take))
        .collect::<Vec<_>>();
    let names = array.fields().iter().map(|f| f.name.as_str());

    Box::new(BufStreamingIterator::new(
        ZipValidity::new_with_validity(0..array.len(), array.validity()),
        move |maybe, buf| {
            if maybe.is_some() {
                let names = names.clone();
                let mut record: Vec<(&str, &[u8])> = Default::default();
                serializers
                    .iter_mut()
                    .zip(names)
                    // `unwrap` is infalible because `array.len()` equals `len` on `Chunk`
                    .for_each(|(iter, name)| {
                        let item = iter.next().unwrap();
                        record.push((name, item));
                    });
                serialize_item(buf, &record, true);
            } else {
                serializers.iter_mut().for_each(|iter| {
                    let _ = iter.next();
                });
                buf.extend(b"null");
            }
        },
        vec![],
    ))
}

fn list_serializer<'a, O: Offset>(
    array: &'a ListArray<O>,
    offset: usize,
    take: usize,
) -> Box<dyn StreamingIterator<Item = [u8]> + 'a + Send + Sync> {
    // [[1, 2], [3]]
    // [
    //  [1, 2],
    //  [3]
    // ]
    //
    let offsets = array.offsets().as_slice();
    let start = offsets[0].to_usize();
    let end = offsets.last().unwrap().to_usize();
    let mut serializer = new_serializer(array.values().as_ref(), start, end - start);

    let f = move |offset: Option<&[O]>, buf: &mut Vec<u8>| {
        if let Some(offset) = offset {
            let length = (offset[1] - offset[0]).to_usize();
            buf.push(b'[');
            let mut is_first_row = true;
            for _ in 0..length {
                if !is_first_row {
                    buf.push(b',');
                }
                is_first_row = false;
                buf.extend(serializer.next().unwrap());
            }
            buf.push(b']');
        } else {
            buf.extend(b"null");
        }
    };

    let iter =
        ZipValidity::new_with_validity(array.offsets().buffer().windows(2), array.validity());
    materialize_serializer(f, iter, offset, take)
}

fn fixed_size_list_serializer<'a>(
    array: &'a FixedSizeListArray,
    offset: usize,
    take: usize,
) -> Box<dyn StreamingIterator<Item = [u8]> + 'a + Send + Sync> {
    let mut serializer = new_serializer(array.values().as_ref(), offset, take);

    Box::new(BufStreamingIterator::new(
        ZipValidity::new(0..array.len(), array.validity().map(|x| x.iter())),
        move |ix, buf| {
            if ix.is_some() {
                let length = array.size();
                buf.push(b'[');
                let mut is_first_row = true;
                for _ in 0..length {
                    if !is_first_row {
                        buf.push(b',');
                    }
                    is_first_row = false;
                    buf.extend(serializer.next().unwrap());
                }
                buf.push(b']');
            } else {
                buf.extend(b"null");
            }
        },
        vec![],
    ))
}

fn date_serializer<'a, T, F>(
    array: &'a PrimitiveArray<T>,
    convert: F,
    offset: usize,
    take: usize,
) -> Box<dyn StreamingIterator<Item = [u8]> + 'a + Send + Sync>
where
    T: NativeType,
    F: Fn(T) -> NaiveDate + 'static + Send + Sync,
{
    let f = move |x: Option<&T>, buf: &mut Vec<u8>| {
        if let Some(x) = x {
            let nd = convert(*x);
            write!(buf, "\"{nd}\"").unwrap();
        } else {
            buf.extend_from_slice(b"null")
        }
    };

    materialize_serializer(f, array.iter(), offset, take)
}

fn timestamp_serializer<'a, F>(
    array: &'a PrimitiveArray<i64>,
    convert: F,
    offset: usize,
    take: usize,
) -> Box<dyn StreamingIterator<Item = [u8]> + 'a + Send + Sync>
where
    F: Fn(i64) -> NaiveDateTime + 'static + Send + Sync,
{
    let f = move |x: Option<&i64>, buf: &mut Vec<u8>| {
        if let Some(x) = x {
            let ndt = convert(*x);
            write!(buf, "\"{ndt}\"").unwrap();
        } else {
            buf.extend_from_slice(b"null")
        }
    };
    materialize_serializer(f, array.iter(), offset, take)
}

fn timestamp_tz_serializer<'a>(
    array: &'a PrimitiveArray<i64>,
    time_unit: TimeUnit,
    tz: &str,
    offset: usize,
    take: usize,
) -> Box<dyn StreamingIterator<Item = [u8]> + 'a + Send + Sync> {
    match parse_offset(tz) {
        Ok(parsed_tz) => {
            let f = move |x: Option<&i64>, buf: &mut Vec<u8>| {
                if let Some(x) = x {
                    let dt_str = timestamp_to_datetime(*x, time_unit, &parsed_tz).to_rfc3339();
                    write!(buf, "\"{dt_str}\"").unwrap();
                } else {
                    buf.extend_from_slice(b"null")
                }
            };

            materialize_serializer(f, array.iter(), offset, take)
        }
        #[cfg(feature = "chrono-tz")]
        _ => match parse_offset_tz(tz) {
            Ok(parsed_tz) => {
                let f = move |x: Option<&i64>, buf: &mut Vec<u8>| {
                    if let Some(x) = x {
                        let dt_str = timestamp_to_datetime(*x, time_unit, &parsed_tz).to_rfc3339();
                        write!(buf, "\"{dt_str}\"").unwrap();
                    } else {
                        buf.extend_from_slice(b"null")
                    }
                };

                materialize_serializer(f, array.iter(), offset, take)
            }
            _ => {
                panic!("Timezone {} is invalid or not supported", tz);
            }
        },
        #[cfg(not(feature = "chrono-tz"))]
        _ => {
            panic!("Invalid Offset format (must be [-]00:00) or chrono-tz feature not active");
        }
    }
}

pub(crate) fn new_serializer<'a>(
    array: &'a dyn Array,
    offset: usize,
    take: usize,
) -> Box<dyn StreamingIterator<Item = [u8]> + 'a + Send + Sync> {
    match array.data_type().to_logical_type() {
        DataType::Boolean => {
            boolean_serializer(array.as_any().downcast_ref().unwrap(), offset, take)
        }
        DataType::Int8 => {
            primitive_serializer::<i8>(array.as_any().downcast_ref().unwrap(), offset, take)
        }
        DataType::Int16 => {
            primitive_serializer::<i16>(array.as_any().downcast_ref().unwrap(), offset, take)
        }
        DataType::Int32 => {
            primitive_serializer::<i32>(array.as_any().downcast_ref().unwrap(), offset, take)
        }
        DataType::Int64 => {
            primitive_serializer::<i64>(array.as_any().downcast_ref().unwrap(), offset, take)
        }
        DataType::UInt8 => {
            primitive_serializer::<u8>(array.as_any().downcast_ref().unwrap(), offset, take)
        }
        DataType::UInt16 => {
            primitive_serializer::<u16>(array.as_any().downcast_ref().unwrap(), offset, take)
        }
        DataType::UInt32 => {
            primitive_serializer::<u32>(array.as_any().downcast_ref().unwrap(), offset, take)
        }
        DataType::UInt64 => {
            primitive_serializer::<u64>(array.as_any().downcast_ref().unwrap(), offset, take)
        }
        DataType::Float32 => {
            float_serializer::<f32>(array.as_any().downcast_ref().unwrap(), offset, take)
        }
        DataType::Float64 => {
            float_serializer::<f64>(array.as_any().downcast_ref().unwrap(), offset, take)
        }
        DataType::Utf8 => {
            utf8_serializer::<i32>(array.as_any().downcast_ref().unwrap(), offset, take)
        }
        DataType::LargeUtf8 => {
            utf8_serializer::<i64>(array.as_any().downcast_ref().unwrap(), offset, take)
        }
        DataType::Struct(_) => {
            struct_serializer(array.as_any().downcast_ref().unwrap(), offset, take)
        }
        DataType::FixedSizeList(_, _) => {
            fixed_size_list_serializer(array.as_any().downcast_ref().unwrap(), offset, take)
        }
        DataType::List(_) => {
            list_serializer::<i32>(array.as_any().downcast_ref().unwrap(), offset, take)
        }
        DataType::LargeList(_) => {
            list_serializer::<i64>(array.as_any().downcast_ref().unwrap(), offset, take)
        }
        other @ DataType::Dictionary(k, v, _) => match (k, &**v) {
            (IntegerType::UInt32, DataType::LargeUtf8) => {
                let array = array
                    .as_any()
                    .downcast_ref::<DictionaryArray<u32>>()
                    .unwrap();
                dictionary_utf8_serializer::<u32, i64>(array, offset, take)
            }
            _ => {
                todo!("Writing {:?} to JSON", other)
            }
        },
        DataType::Date32 => date_serializer(
            array.as_any().downcast_ref().unwrap(),
            date32_to_date,
            offset,
            take,
        ),
        DataType::Date64 => date_serializer(
            array.as_any().downcast_ref().unwrap(),
            date64_to_date,
            offset,
            take,
        ),
        DataType::Timestamp(tu, None) => {
            let convert = match tu {
                TimeUnit::Nanosecond => timestamp_ns_to_datetime,
                TimeUnit::Microsecond => timestamp_us_to_datetime,
                TimeUnit::Millisecond => timestamp_ms_to_datetime,
                TimeUnit::Second => timestamp_s_to_datetime,
            };
            timestamp_serializer(
                array.as_any().downcast_ref().unwrap(),
                convert,
                offset,
                take,
            )
        }
<<<<<<< HEAD
        DataType::Timestamp(time_unit, Some(tz)) => timestamp_tz_serializer(
            array.as_any().downcast_ref().unwrap(),
            *time_unit,
            tz,
            offset,
            take,
        ),
=======
        DataType::Null => null_serializer(array.len(), offset, take),
>>>>>>> d1240b68
        other => todo!("Writing {:?} to JSON", other),
    }
}

fn serialize_item(buffer: &mut Vec<u8>, record: &[(&str, &[u8])], is_first_row: bool) {
    if !is_first_row {
        buffer.push(b',');
    }
    buffer.push(b'{');
    let mut first_item = true;
    for (key, value) in record {
        if !first_item {
            buffer.push(b',');
        }
        first_item = false;
        utf8::write_str(buffer, key).unwrap();
        buffer.push(b':');
        buffer.extend(*value);
    }
    buffer.push(b'}');
}

/// Serializes `array` to a valid JSON to `buffer`
/// # Implementation
/// This operation is CPU-bounded
pub(crate) fn serialize(array: &dyn Array, buffer: &mut Vec<u8>) {
    let mut serializer = new_serializer(array, 0, usize::MAX);

    (0..array.len()).for_each(|i| {
        if i != 0 {
            buffer.push(b',');
        }
        buffer.extend_from_slice(serializer.next().unwrap());
    });
}<|MERGE_RESOLUTION|>--- conflicted
+++ resolved
@@ -429,7 +429,6 @@
                 take,
             )
         }
-<<<<<<< HEAD
         DataType::Timestamp(time_unit, Some(tz)) => timestamp_tz_serializer(
             array.as_any().downcast_ref().unwrap(),
             *time_unit,
@@ -437,9 +436,7 @@
             offset,
             take,
         ),
-=======
         DataType::Null => null_serializer(array.len(), offset, take),
->>>>>>> d1240b68
         other => todo!("Writing {:?} to JSON", other),
     }
 }
