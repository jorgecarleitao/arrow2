use chrono::{Duration, NaiveDate, NaiveDateTime};
use lexical_core::ToLexical;
use std::io::Write;
use streaming_iterator::StreamingIterator;

use crate::bitmap::utils::ZipValidity;
use crate::datatypes::{IntegerType, TimeUnit};
use crate::io::iterator::BufStreamingIterator;
use crate::offset::Offset;
#[cfg(feature = "chrono-tz")]
use crate::temporal_conversions::parse_offset_tz;
use crate::temporal_conversions::{
<<<<<<< HEAD
    date32_to_date, date64_to_date, parse_offset, timestamp_ms_to_datetime,
    timestamp_ns_to_datetime, timestamp_s_to_datetime, timestamp_to_datetime,
    timestamp_us_to_datetime,
=======
    date32_to_date, date64_to_date, duration_ms_to_duration, duration_ns_to_duration,
    duration_s_to_duration, duration_us_to_duration, timestamp_ms_to_datetime,
    timestamp_ns_to_datetime, timestamp_s_to_datetime, timestamp_us_to_datetime,
>>>>>>> 15c5ec1e
};
use crate::util::lexical_to_bytes_mut;
use crate::{array::*, datatypes::DataType, types::NativeType};

use super::utf8;

fn materialize_serializer<'a, I, F, T>(
    f: F,
    iterator: I,
    offset: usize,
    take: usize,
) -> Box<dyn StreamingIterator<Item = [u8]> + 'a + Send + Sync>
where
    T: 'a,
    I: Iterator<Item = T> + Send + Sync + 'a,
    F: FnMut(T, &mut Vec<u8>) + Send + Sync + 'a,
{
    if offset > 0 || take < usize::MAX {
        Box::new(BufStreamingIterator::new(
            iterator.skip(offset).take(take),
            f,
            vec![],
        ))
    } else {
        Box::new(BufStreamingIterator::new(iterator, f, vec![]))
    }
}

fn boolean_serializer<'a>(
    array: &'a BooleanArray,
    offset: usize,
    take: usize,
) -> Box<dyn StreamingIterator<Item = [u8]> + 'a + Send + Sync> {
    let f = |x: Option<bool>, buf: &mut Vec<u8>| match x {
        Some(true) => buf.extend_from_slice(b"true"),
        Some(false) => buf.extend_from_slice(b"false"),
        None => buf.extend_from_slice(b"null"),
    };
    materialize_serializer(f, array.iter(), offset, take)
}

fn null_serializer(
    len: usize,
    offset: usize,
    take: usize,
) -> Box<dyn StreamingIterator<Item = [u8]> + Send + Sync> {
    let f = |_x: (), buf: &mut Vec<u8>| buf.extend_from_slice(b"null");
    materialize_serializer(f, std::iter::repeat(()).take(len), offset, take)
}

fn primitive_serializer<'a, T: NativeType + ToLexical>(
    array: &'a PrimitiveArray<T>,
    offset: usize,
    take: usize,
) -> Box<dyn StreamingIterator<Item = [u8]> + 'a + Send + Sync> {
    let f = |x: Option<&T>, buf: &mut Vec<u8>| {
        if let Some(x) = x {
            lexical_to_bytes_mut(*x, buf)
        } else {
            buf.extend(b"null")
        }
    };
    materialize_serializer(f, array.iter(), offset, take)
}

fn float_serializer<'a, T>(
    array: &'a PrimitiveArray<T>,
    offset: usize,
    take: usize,
) -> Box<dyn StreamingIterator<Item = [u8]> + 'a + Send + Sync>
where
    T: num_traits::Float + NativeType + ToLexical,
{
    let f = |x: Option<&T>, buf: &mut Vec<u8>| {
        if let Some(x) = x {
            if T::is_nan(*x) || T::is_infinite(*x) {
                buf.extend(b"null")
            } else {
                lexical_to_bytes_mut(*x, buf)
            }
        } else {
            buf.extend(b"null")
        }
    };

    materialize_serializer(f, array.iter(), offset, take)
}

fn dictionary_utf8_serializer<'a, K: DictionaryKey, O: Offset>(
    array: &'a DictionaryArray<K>,
    offset: usize,
    take: usize,
) -> Box<dyn StreamingIterator<Item = [u8]> + 'a + Send + Sync> {
    let iter = array.iter_typed::<Utf8Array<O>>().unwrap().skip(offset);
    let f = |x: Option<&str>, buf: &mut Vec<u8>| {
        if let Some(x) = x {
            utf8::write_str(buf, x).unwrap();
        } else {
            buf.extend_from_slice(b"null")
        }
    };
    materialize_serializer(f, iter, offset, take)
}

fn utf8_serializer<'a, O: Offset>(
    array: &'a Utf8Array<O>,
    offset: usize,
    take: usize,
) -> Box<dyn StreamingIterator<Item = [u8]> + 'a + Send + Sync> {
    let f = |x: Option<&str>, buf: &mut Vec<u8>| {
        if let Some(x) = x {
            utf8::write_str(buf, x).unwrap();
        } else {
            buf.extend_from_slice(b"null")
        }
    };
    materialize_serializer(f, array.iter(), offset, take)
}

fn struct_serializer<'a>(
    array: &'a StructArray,
    offset: usize,
    take: usize,
) -> Box<dyn StreamingIterator<Item = [u8]> + 'a + Send + Sync> {
    // {"a": [1, 2, 3], "b": [a, b, c], "c": {"a": [1, 2, 3]}}
    // [
    //  {"a": 1, "b": a, "c": {"a": 1}},
    //  {"a": 2, "b": b, "c": {"a": 2}},
    //  {"a": 3, "b": c, "c": {"a": 3}},
    // ]
    //
    let mut serializers = array
        .values()
        .iter()
        .map(|x| x.as_ref())
        .map(|arr| new_serializer(arr, offset, take))
        .collect::<Vec<_>>();
    let names = array.fields().iter().map(|f| f.name.as_str());

    Box::new(BufStreamingIterator::new(
        ZipValidity::new_with_validity(0..array.len(), array.validity()),
        move |maybe, buf| {
            if maybe.is_some() {
                let names = names.clone();
                let mut record: Vec<(&str, &[u8])> = Default::default();
                serializers
                    .iter_mut()
                    .zip(names)
                    // `unwrap` is infalible because `array.len()` equals `len` on `Chunk`
                    .for_each(|(iter, name)| {
                        let item = iter.next().unwrap();
                        record.push((name, item));
                    });
                serialize_item(buf, &record, true);
            } else {
                serializers.iter_mut().for_each(|iter| {
                    let _ = iter.next();
                });
                buf.extend(b"null");
            }
        },
        vec![],
    ))
}

fn list_serializer<'a, O: Offset>(
    array: &'a ListArray<O>,
    offset: usize,
    take: usize,
) -> Box<dyn StreamingIterator<Item = [u8]> + 'a + Send + Sync> {
    // [[1, 2], [3]]
    // [
    //  [1, 2],
    //  [3]
    // ]
    //
    let offsets = array.offsets().as_slice();
    let start = offsets[0].to_usize();
    let end = offsets.last().unwrap().to_usize();
    let mut serializer = new_serializer(array.values().as_ref(), start, end - start);

    let f = move |offset: Option<&[O]>, buf: &mut Vec<u8>| {
        if let Some(offset) = offset {
            let length = (offset[1] - offset[0]).to_usize();
            buf.push(b'[');
            let mut is_first_row = true;
            for _ in 0..length {
                if !is_first_row {
                    buf.push(b',');
                }
                is_first_row = false;
                buf.extend(serializer.next().unwrap());
            }
            buf.push(b']');
        } else {
            buf.extend(b"null");
        }
    };

    let iter =
        ZipValidity::new_with_validity(array.offsets().buffer().windows(2), array.validity());
    materialize_serializer(f, iter, offset, take)
}

fn fixed_size_list_serializer<'a>(
    array: &'a FixedSizeListArray,
    offset: usize,
    take: usize,
) -> Box<dyn StreamingIterator<Item = [u8]> + 'a + Send + Sync> {
    let mut serializer = new_serializer(array.values().as_ref(), offset, take);

    Box::new(BufStreamingIterator::new(
        ZipValidity::new(0..array.len(), array.validity().map(|x| x.iter())),
        move |ix, buf| {
            if ix.is_some() {
                let length = array.size();
                buf.push(b'[');
                let mut is_first_row = true;
                for _ in 0..length {
                    if !is_first_row {
                        buf.push(b',');
                    }
                    is_first_row = false;
                    buf.extend(serializer.next().unwrap());
                }
                buf.push(b']');
            } else {
                buf.extend(b"null");
            }
        },
        vec![],
    ))
}

fn date_serializer<'a, T, F>(
    array: &'a PrimitiveArray<T>,
    convert: F,
    offset: usize,
    take: usize,
) -> Box<dyn StreamingIterator<Item = [u8]> + 'a + Send + Sync>
where
    T: NativeType,
    F: Fn(T) -> NaiveDate + 'static + Send + Sync,
{
    let f = move |x: Option<&T>, buf: &mut Vec<u8>| {
        if let Some(x) = x {
            let nd = convert(*x);
            write!(buf, "\"{nd}\"").unwrap();
        } else {
            buf.extend_from_slice(b"null")
        }
    };

    materialize_serializer(f, array.iter(), offset, take)
}

fn duration_serializer<'a, T, F>(
    array: &'a PrimitiveArray<T>,
    convert: F,
    offset: usize,
    take: usize,
) -> Box<dyn StreamingIterator<Item = [u8]> + 'a + Send + Sync>
where
    T: NativeType,
    F: Fn(T) -> Duration + 'static + Send + Sync,
{
    let f = move |x: Option<&T>, buf: &mut Vec<u8>| {
        if let Some(x) = x {
            let duration = convert(*x);
            write!(buf, "\"{duration}\"").unwrap();
        } else {
            buf.extend_from_slice(b"null")
        }
    };

    materialize_serializer(f, array.iter(), offset, take)
}

fn timestamp_serializer<'a, F>(
    array: &'a PrimitiveArray<i64>,
    convert: F,
    offset: usize,
    take: usize,
) -> Box<dyn StreamingIterator<Item = [u8]> + 'a + Send + Sync>
where
    F: Fn(i64) -> NaiveDateTime + 'static + Send + Sync,
{
    let f = move |x: Option<&i64>, buf: &mut Vec<u8>| {
        if let Some(x) = x {
            let ndt = convert(*x);
            write!(buf, "\"{ndt}\"").unwrap();
        } else {
            buf.extend_from_slice(b"null")
        }
    };
    materialize_serializer(f, array.iter(), offset, take)
}

fn timestamp_tz_serializer<'a>(
    array: &'a PrimitiveArray<i64>,
    time_unit: TimeUnit,
    tz: &str,
    offset: usize,
    take: usize,
) -> Box<dyn StreamingIterator<Item = [u8]> + 'a + Send + Sync> {
    match parse_offset(tz) {
        Ok(parsed_tz) => {
            let f = move |x: Option<&i64>, buf: &mut Vec<u8>| {
                if let Some(x) = x {
                    let dt_str = timestamp_to_datetime(*x, time_unit, &parsed_tz).to_rfc3339();
                    write!(buf, "\"{dt_str}\"").unwrap();
                } else {
                    buf.extend_from_slice(b"null")
                }
            };

            materialize_serializer(f, array.iter(), offset, take)
        }
        #[cfg(feature = "chrono-tz")]
        _ => match parse_offset_tz(tz) {
            Ok(parsed_tz) => {
                let f = move |x: Option<&i64>, buf: &mut Vec<u8>| {
                    if let Some(x) = x {
                        let dt_str = timestamp_to_datetime(*x, time_unit, &parsed_tz).to_rfc3339();
                        write!(buf, "\"{dt_str}\"").unwrap();
                    } else {
                        buf.extend_from_slice(b"null")
                    }
                };

                materialize_serializer(f, array.iter(), offset, take)
            }
            _ => {
                panic!("Timezone {} is invalid or not supported", tz);
            }
        },
        #[cfg(not(feature = "chrono-tz"))]
        _ => {
            panic!("Invalid Offset format (must be [-]00:00) or chrono-tz feature not active");
        }
    }
}

pub(crate) fn new_serializer<'a>(
    array: &'a dyn Array,
    offset: usize,
    take: usize,
) -> Box<dyn StreamingIterator<Item = [u8]> + 'a + Send + Sync> {
    match array.data_type().to_logical_type() {
        DataType::Boolean => {
            boolean_serializer(array.as_any().downcast_ref().unwrap(), offset, take)
        }
        DataType::Int8 => {
            primitive_serializer::<i8>(array.as_any().downcast_ref().unwrap(), offset, take)
        }
        DataType::Int16 => {
            primitive_serializer::<i16>(array.as_any().downcast_ref().unwrap(), offset, take)
        }
        DataType::Int32 => {
            primitive_serializer::<i32>(array.as_any().downcast_ref().unwrap(), offset, take)
        }
        DataType::Int64 => {
            primitive_serializer::<i64>(array.as_any().downcast_ref().unwrap(), offset, take)
        }
        DataType::UInt8 => {
            primitive_serializer::<u8>(array.as_any().downcast_ref().unwrap(), offset, take)
        }
        DataType::UInt16 => {
            primitive_serializer::<u16>(array.as_any().downcast_ref().unwrap(), offset, take)
        }
        DataType::UInt32 => {
            primitive_serializer::<u32>(array.as_any().downcast_ref().unwrap(), offset, take)
        }
        DataType::UInt64 => {
            primitive_serializer::<u64>(array.as_any().downcast_ref().unwrap(), offset, take)
        }
        DataType::Float32 => {
            float_serializer::<f32>(array.as_any().downcast_ref().unwrap(), offset, take)
        }
        DataType::Float64 => {
            float_serializer::<f64>(array.as_any().downcast_ref().unwrap(), offset, take)
        }
        DataType::Utf8 => {
            utf8_serializer::<i32>(array.as_any().downcast_ref().unwrap(), offset, take)
        }
        DataType::LargeUtf8 => {
            utf8_serializer::<i64>(array.as_any().downcast_ref().unwrap(), offset, take)
        }
        DataType::Struct(_) => {
            struct_serializer(array.as_any().downcast_ref().unwrap(), offset, take)
        }
        DataType::FixedSizeList(_, _) => {
            fixed_size_list_serializer(array.as_any().downcast_ref().unwrap(), offset, take)
        }
        DataType::List(_) => {
            list_serializer::<i32>(array.as_any().downcast_ref().unwrap(), offset, take)
        }
        DataType::LargeList(_) => {
            list_serializer::<i64>(array.as_any().downcast_ref().unwrap(), offset, take)
        }
        other @ DataType::Dictionary(k, v, _) => match (k, &**v) {
            (IntegerType::UInt32, DataType::LargeUtf8) => {
                let array = array
                    .as_any()
                    .downcast_ref::<DictionaryArray<u32>>()
                    .unwrap();
                dictionary_utf8_serializer::<u32, i64>(array, offset, take)
            }
            _ => {
                todo!("Writing {:?} to JSON", other)
            }
        },
        DataType::Date32 => date_serializer(
            array.as_any().downcast_ref().unwrap(),
            date32_to_date,
            offset,
            take,
        ),
        DataType::Date64 => date_serializer(
            array.as_any().downcast_ref().unwrap(),
            date64_to_date,
            offset,
            take,
        ),
        DataType::Timestamp(tu, None) => {
            let convert = match tu {
                TimeUnit::Nanosecond => timestamp_ns_to_datetime,
                TimeUnit::Microsecond => timestamp_us_to_datetime,
                TimeUnit::Millisecond => timestamp_ms_to_datetime,
                TimeUnit::Second => timestamp_s_to_datetime,
            };
            timestamp_serializer(
                array.as_any().downcast_ref().unwrap(),
                convert,
                offset,
                take,
            )
        }
<<<<<<< HEAD
        DataType::Timestamp(time_unit, Some(tz)) => timestamp_tz_serializer(
            array.as_any().downcast_ref().unwrap(),
            *time_unit,
            tz,
            offset,
            take,
        ),
=======
        DataType::Duration(tu) => {
            let convert = match tu {
                TimeUnit::Nanosecond => duration_ns_to_duration,
                TimeUnit::Microsecond => duration_us_to_duration,
                TimeUnit::Millisecond => duration_ms_to_duration,
                TimeUnit::Second => duration_s_to_duration,
            };
            duration_serializer(
                array.as_any().downcast_ref().unwrap(),
                convert,
                offset,
                take,
            )
        }
>>>>>>> 15c5ec1e
        DataType::Null => null_serializer(array.len(), offset, take),
        other => todo!("Writing {:?} to JSON", other),
    }
}

fn serialize_item(buffer: &mut Vec<u8>, record: &[(&str, &[u8])], is_first_row: bool) {
    if !is_first_row {
        buffer.push(b',');
    }
    buffer.push(b'{');
    let mut first_item = true;
    for (key, value) in record {
        if !first_item {
            buffer.push(b',');
        }
        first_item = false;
        utf8::write_str(buffer, key).unwrap();
        buffer.push(b':');
        buffer.extend(*value);
    }
    buffer.push(b'}');
}

/// Serializes `array` to a valid JSON to `buffer`
/// # Implementation
/// This operation is CPU-bounded
pub(crate) fn serialize(array: &dyn Array, buffer: &mut Vec<u8>) {
    let mut serializer = new_serializer(array, 0, usize::MAX);

    (0..array.len()).for_each(|i| {
        if i != 0 {
            buffer.push(b',');
        }
        buffer.extend_from_slice(serializer.next().unwrap());
    });
}<|MERGE_RESOLUTION|>--- conflicted
+++ resolved
@@ -10,15 +10,9 @@
 #[cfg(feature = "chrono-tz")]
 use crate::temporal_conversions::parse_offset_tz;
 use crate::temporal_conversions::{
-<<<<<<< HEAD
-    date32_to_date, date64_to_date, parse_offset, timestamp_ms_to_datetime,
-    timestamp_ns_to_datetime, timestamp_s_to_datetime, timestamp_to_datetime,
-    timestamp_us_to_datetime,
-=======
     date32_to_date, date64_to_date, duration_ms_to_duration, duration_ns_to_duration,
     duration_s_to_duration, duration_us_to_duration, timestamp_ms_to_datetime,
     timestamp_ns_to_datetime, timestamp_s_to_datetime, timestamp_us_to_datetime,
->>>>>>> 15c5ec1e
 };
 use crate::util::lexical_to_bytes_mut;
 use crate::{array::*, datatypes::DataType, types::NativeType};
@@ -457,7 +451,6 @@
                 take,
             )
         }
-<<<<<<< HEAD
         DataType::Timestamp(time_unit, Some(tz)) => timestamp_tz_serializer(
             array.as_any().downcast_ref().unwrap(),
             *time_unit,
@@ -465,7 +458,6 @@
             offset,
             take,
         ),
-=======
         DataType::Duration(tu) => {
             let convert = match tu {
                 TimeUnit::Nanosecond => duration_ns_to_duration,
@@ -480,7 +472,6 @@
                 take,
             )
         }
->>>>>>> 15c5ec1e
         DataType::Null => null_serializer(array.len(), offset, take),
         other => todo!("Writing {:?} to JSON", other),
     }
