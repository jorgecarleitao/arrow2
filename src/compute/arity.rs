//! Defines kernels suitable to perform operations to primitive arrays.

use super::utils::combine_validities;
use crate::error::{ArrowError, Result};

use crate::buffer::Buffer;
use crate::types::NativeType;
use crate::{
    array::{Array, PrimitiveArray},
    datatypes::DataType,
};

/// Applies an unary and infallible function to a primitive array. This is the
/// fastest way to perform an operation on a primitive array when the benefits
/// of a vectorized operation outweighs the cost of branching nulls and
/// non-nulls.
///
/// # Implementation
/// This will apply the function for all values, including those on null slots.
/// This implies that the operation must be infallible for any value of the
/// corresponding type or this function may panic.
#[inline]
pub fn unary<I, F, O>(array: &PrimitiveArray<I>, op: F, data_type: &DataType) -> PrimitiveArray<O>
where
    I: NativeType,
    O: NativeType,
    F: Fn(I) -> O,
{
    let values = array.values().iter().map(|v| op(*v));
    // JUSTIFICATION
    //  Benefit
    //      ~60% speedup
    //  Soundness
    //      `values` is an iterator with a known size because arrays are sized.
    let values = unsafe { Buffer::from_trusted_len_iter(values) };

    PrimitiveArray::<O>::from_data(data_type.clone(), values, array.validity().clone())
}

/// Applies a binary operations to two primitive arrays. This is the fastest
/// way to perform an operation on two primitive array when the benefits of a
/// vectorized operation outweighs the cost of branching nulls and non-nulls.
///
/// # Implementation
/// This will apply the function for all values, including those on null slots.
/// This implies that the operation must be infallible for any value of the
/// corresponding type.
/// The types of the arrays are not checked with this operation. The closure
/// "op" needs to handle the different types in the arrays. The datatype for the
/// resulting array has to be selected by the implementer of the function as
/// an argument for the function.
#[inline]
pub fn binary<T, D, F>(
    lhs: &PrimitiveArray<T>,
    rhs: &PrimitiveArray<D>,
    data_type: DataType,
    op: F,
) -> Result<PrimitiveArray<T>>
where
    T: NativeType,
    D: NativeType,
    F: Fn(T, D) -> T,
{
    if lhs.len() != rhs.len() {
        return Err(ArrowError::InvalidArgumentError(
            "Arrays must have the same length".to_string(),
        ));
    }

    let validity = combine_validities(lhs.validity(), rhs.validity());

    let values = lhs
        .values()
        .iter()
        .zip(rhs.values().iter())
        .map(|(l, r)| op(*l, *r));
    // JUSTIFICATION
    //  Benefit
    //      ~60% speedup
    //  Soundness
    //      `values` is an iterator with a known size.
    let values = unsafe { Buffer::from_trusted_len_iter(values) };

    Ok(PrimitiveArray::<T>::from_data(data_type, values, validity))
}

<<<<<<< HEAD
/// Applies a checked binary function to a pair of primitive arrays. The op
/// function has to return an Arrow Result to be used with this function. The
/// result from this function can be used to check if there was an
/// ArrowError::ArithmeticError.
pub fn try_binary<T, F>(
=======
pub fn try_binary<E, T, D, F>(
>>>>>>> bc6f54b0
    lhs: &PrimitiveArray<T>,
    rhs: &PrimitiveArray<D>,
    data_type: DataType,
    op: F,
) -> Result<PrimitiveArray<T>>
where
    T: NativeType,
    D: NativeType,
    F: Fn(T, D) -> Result<T>,
{
    if lhs.len() != rhs.len() {
        return Err(ArrowError::InvalidArgumentError(
            "Arrays must have the same length".to_string(),
        ));
    }

    let validity = combine_validities(lhs.validity(), rhs.validity());

    let values = lhs
        .values()
        .iter()
        .zip(rhs.values().iter())
        .map(|(l, r)| op(*l, *r));

    // JUSTIFICATION
    //  Benefit
    //      ~60% speedup
    //  Soundness
    //      `values` is an iterator with a known size.
    let values = unsafe { Buffer::try_from_trusted_len_iter(values) }?;

    Ok(PrimitiveArray::<T>::from_data(data_type, values, validity))
}<|MERGE_RESOLUTION|>--- conflicted
+++ resolved
@@ -84,15 +84,7 @@
     Ok(PrimitiveArray::<T>::from_data(data_type, values, validity))
 }
 
-<<<<<<< HEAD
-/// Applies a checked binary function to a pair of primitive arrays. The op
-/// function has to return an Arrow Result to be used with this function. The
-/// result from this function can be used to check if there was an
-/// ArrowError::ArithmeticError.
-pub fn try_binary<T, F>(
-=======
-pub fn try_binary<E, T, D, F>(
->>>>>>> bc6f54b0
+pub fn try_binary<T, D, F>(
     lhs: &PrimitiveArray<T>,
     rhs: &PrimitiveArray<D>,
     data_type: DataType,
